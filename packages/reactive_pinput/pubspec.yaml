--- conflicted
+++ resolved
@@ -11,15 +11,9 @@
 dependencies:
   flutter:
     sdk: flutter
-<<<<<<< HEAD
-  reactive_forms: ^14.1.0
-  pinput: ^2.2.22
-  smart_auth: ^1.0.8
-=======
   reactive_forms: ^16.0.0
   pinput: ^3.0.0
   smart_auth: ^1.1.1
->>>>>>> f5348dd9
 
 dev_dependencies:
   flutter_test:
