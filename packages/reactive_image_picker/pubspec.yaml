name: reactive_image_picker
description: Wrapper around image_picker to work with reactive_forms
version: 5.0.0
repository: https://github.com/artflutter/reactive_forms_widgets/tree/master/packages/reactive_image_picker
issue_tracker: https://github.com/artflutter/reactive_forms_widgets/issues

environment:
  sdk: ">=3.0.0 <4.0.0"
  flutter: ">=3.0.0"

dependencies:
  flutter:
    sdk: flutter
<<<<<<< HEAD
  reactive_forms: ^14.1.0
  freezed_annotation: ^2.2.0
  image_picker: ^0.8.6+1
=======
  reactive_forms: ^16.0.0
  freezed_annotation: ^2.4.1
  image_picker: ^1.0.2
  app_settings: ^5.0.0
  video_player: ^2.7.0
>>>>>>> f5348dd9

dev_dependencies:
  flutter_test:
    sdk: flutter
  freezed: ^2.4.2
  build_runner: ^2.4.6
  flutter_lints: ^2.0.2

# For information on the generic Dart part of this file, see the
# following page: https://dart.dev/tools/pub/pubspec

# The following section is specific to Flutter.
flutter:

# To add assets to your package, add an assets section, like this:
# assets:
#   - images/a_dot_burr.jpeg
#   - images/a_dot_ham.jpeg
#
# For details regarding assets in packages, see
# https://flutter.dev/assets-and-images/#from-packages
#
# An image asset can refer to one or more resolution-specific "variants", see
# https://flutter.dev/assets-and-images/#resolution-aware.

# To add custom fonts to your package, add a fonts section here,
# in this "flutter" section. Each entry in this list should have a
# "family" key with the font family name, and a "fonts" key with a
# list giving the asset and other descriptors for the font. For
# example:
# fonts:
#   - family: Schyler
#     fonts:
#       - asset: fonts/Schyler-Regular.ttf
#       - asset: fonts/Schyler-Italic.ttf
#         style: italic
#   - family: Trajan Pro
#     fonts:
#       - asset: fonts/TrajanPro.ttf
#       - asset: fonts/TrajanPro_Bold.ttf
#         weight: 700
#
# For details regarding fonts in packages, see
# https://flutter.dev/custom-fonts/#from-packages<|MERGE_RESOLUTION|>--- conflicted
+++ resolved
@@ -11,17 +11,11 @@
 dependencies:
   flutter:
     sdk: flutter
-<<<<<<< HEAD
-  reactive_forms: ^14.1.0
-  freezed_annotation: ^2.2.0
-  image_picker: ^0.8.6+1
-=======
   reactive_forms: ^16.0.0
   freezed_annotation: ^2.4.1
   image_picker: ^1.0.2
   app_settings: ^5.0.0
   video_player: ^2.7.0
->>>>>>> f5348dd9
 
 dev_dependencies:
   flutter_test:
