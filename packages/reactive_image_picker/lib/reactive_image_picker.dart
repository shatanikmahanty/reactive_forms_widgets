<<<<<<< HEAD
library reactive_image_picker;

import 'dart:io';

import 'package:flutter/foundation.dart';
import 'package:flutter/material.dart';
import 'package:image_picker/image_picker.dart';
import 'package:reactive_forms/reactive_forms.dart';

import 'image_file.dart';

export 'package:image_picker/image_picker.dart';

typedef ImageViewBuilder = Widget Function(ImageFile image);

typedef ImageBuilder = Widget Function(
    ImageFile image, VoidCallback handleDelete, VoidCallback selectImage);

typedef InputButtonBuilder = Widget Function(VoidCallback onPressed);

typedef ErrorPickBuilder = void Function(ImageSource source,
    {BuildContext context});

typedef DeleteDialogBuilder = void Function(
    BuildContext context, VoidCallback onConfirm);

typedef PopupDialogBuilder = void Function(
  BuildContext context,
  ImagePickCallback pickImage,
);

typedef OnBeforeChangeCallback = Future<ImageFile> Function(
    BuildContext context, ImageFile image);

enum ImagePickerMode { image, video, multiImage }

typedef ImagePickCallback = void Function(
    BuildContext context, ImageSource source);

/// A [ReactiveImagePicker] that contains a [DropdownSearch].
///
/// This is a convenience widget that wraps a [DropdownSearch] widget in a
/// [ReactiveImagePicker].
///
/// A [ReactiveForm] ancestor is required.
///
class ReactiveImagePicker extends ReactiveFormField<ImageFile, ImageFile> {
  /// Creates a [ReactiveImagePicker] that contains a [DropdownSearch].
  ///
  /// Can optionally provide a [formControl] to bind this widget to a control.
  ///
  /// Can optionally provide a [formControlName] to bind this ReactiveFormField
  /// to a [FormControl].
  ///
  /// Must provide one of the arguments [formControl] or a [formControlName],
  /// but not both at the same time.
  ///
  /// Can optionally provide a [validationMessages] argument to customize a
  /// message for different kinds of validation errors.
  ///
  /// Can optionally provide a [valueAccessor] to set a custom value accessors.
  /// See [ControlValueAccessor].
  ///
  /// Can optionally provide a [showErrors] function to customize when to show
  /// validation messages. Reactive Widgets make validation messages visible
  /// when the control is INVALID and TOUCHED, this behavior can be customized
  /// in the [showErrors] function.
  ///
  /// ### Example:
  /// Binds a text field.
  /// ```
  /// final form = fb.group({'email': Validators.required});
  ///
  /// ReactiveUpload(
  ///   formControlName: 'image',
  /// ),
  ///
  /// ```
  ///
  /// Binds a text field directly with a *FormControl*.
  /// ```
  /// final form = fb.group({'image': Validators.required});
  ///
  /// ReactiveUpload(
  ///   formControl: form.control('image'),
  /// ),
  ///
  /// ```
  ///
  /// Customize validation messages
  /// ```dart
  /// ReactiveUpload(
  ///   formControlName: 'image',
  ///   validationMessages: {
  ///     ValidationMessage.required: 'The image must not be empty',
  ///   }
  /// ),
  /// ```
  ///
  /// Customize when to show up validation messages.
  /// ```dart
  /// ReactiveUpload(
  ///   formControlName: 'image',
  ///   showErrors: (control) => control.invalid && control.touched && control.dirty,
  /// ),
  /// ```
  ///
  /// For documentation about the various parameters, see the [ImagePicker] class
  /// and [ImagePicker], the constructor.
  ReactiveImagePicker({
    Key? key,
    String? formControlName,
    FormControl<ImageFile>? formControl,
    Map<String, ValidationMessageFunction>? validationMessages,
    ControlValueAccessor<ImageFile, ImageFile>? valueAccessor,
    ShowErrorsFunction? showErrors,
    InputDecoration? decoration,
    InputButtonBuilder? inputBuilder,
    ImageViewBuilder? imageViewBuilder,
    ImageBuilder? imageBuilder,
    DeleteDialogBuilder? deleteDialogBuilder,
    ErrorPickBuilder? errorPickBuilder,
    PopupDialogBuilder? popupDialogBuilder,
    BoxDecoration? imageContainerDecoration,
    OnBeforeChangeCallback? onBeforeChange,
    Widget? editIcon,
    Widget? deleteIcon,
    bool enabled = true,
    double? maxWidth,
    double? maxHeight,
    int? imageQuality,
    CameraDevice preferredCameraDevice = CameraDevice.rear,
    Duration? maxDuration,
    double disabledOpacity = 0.5,
    // ImagePickerMode mode = ImagePickerMode.image,
  }) : super(
          key: key,
          formControl: formControl,
          formControlName: formControlName,
          valueAccessor: valueAccessor,
          showErrors: showErrors,
          validationMessages: _validationMessages(validationMessages),
          builder: (field) {
            final InputDecoration effectiveDecoration = (decoration ??
                    const InputDecoration())
                .applyDefaults(Theme.of(field.context).inputDecorationTheme);

            return Listener(
              onPointerDown: (_) => field.control.markAsTouched(),
              child: IgnorePointer(
                ignoring: !field.control.enabled,
                child: Opacity(
                  opacity: field.control.enabled ? 1 : disabledOpacity,
                  child: ImagePickerWidget(
                    imageViewBuilder: imageViewBuilder,
                    imageBuilder: imageBuilder,
                    popupDialogBuilder: popupDialogBuilder,
                    onBeforeChange: onBeforeChange,
                    errorPickBuilder: errorPickBuilder ??
                        (source, {BuildContext? context}) {
                          if (source == ImageSource.camera) {
                            field.control.setErrors(<String, Object>{
                              ImageSource.camera.toString(): true,
                            });
                          }

                          if (source == ImageSource.gallery) {
                            field.control.setErrors(<String, Object>{
                              ImageSource.gallery.toString(): true,
                            });
                          }
                        },
                    inputBuilder: inputBuilder,
                    imageContainerDecoration: imageContainerDecoration,
                    deleteDialogBuilder: deleteDialogBuilder,
                    editIcon: editIcon,
                    deleteIcon: deleteIcon,
                    decoration: effectiveDecoration.copyWith(
                        errorText: field.errorText),
                    onChanged: field.didChange,
                    value: field.value ?? const ImageFile(),
                    maxHeight: maxHeight,
                    maxWidth: maxWidth,
                    imageQuality: imageQuality,
                    preferredCameraDevice: preferredCameraDevice,
                    maxDuration: maxDuration,
                  ),
                ),
              ),
            );
          },
        );

  static Map<String, ValidationMessageFunction>? _validationMessages(
    Map<String, ValidationMessageFunction>? validationMessages,
  ) {
    final error = validationMessages ?? {};

    if (error.containsKey(ImageSource.camera.toString()) != true) {
      error.addEntries([
        MapEntry(ImageSource.camera.toString(),
            (_) => 'Error while taking image from camera')
      ]);
    }

    if (error.containsKey(ImageSource.gallery.toString()) != true) {
      error.addEntries([
        MapEntry(ImageSource.gallery.toString(),
            (_) => 'Error while taking image from gallery')
      ]);
    }

    return error;
  }
}

class ImagePickerWidget extends StatelessWidget {
  final InputDecoration decoration;
  final OnBeforeChangeCallback? onBeforeChange;
  final BoxDecoration? imageContainerDecoration;
  final Widget? editIcon;
  final Widget? deleteIcon;
  final InputButtonBuilder? inputBuilder;
  final ImageViewBuilder? imageViewBuilder;
  final ImageBuilder? imageBuilder;
  final DeleteDialogBuilder? deleteDialogBuilder;
  final ErrorPickBuilder? errorPickBuilder;
  final PopupDialogBuilder? popupDialogBuilder;
  final ImageFile value;
  final bool enabled;
  final double? maxWidth;
  final double? maxHeight;
  final int? imageQuality;
  final CameraDevice preferredCameraDevice;
  final ValueChanged<ImageFile?> onChanged;
  final Duration? maxDuration;
  final bool requestFullMetadata;

  // final ImagePickerMode mode;

  const ImagePickerWidget({
    Key? key,
    required this.value,
    this.enabled = true,
    required this.onChanged,
    required this.decoration,
    this.imageViewBuilder,
    this.imageBuilder,
    this.inputBuilder,
    this.imageContainerDecoration,
    this.editIcon,
    this.deleteIcon,
    this.deleteDialogBuilder,
    this.errorPickBuilder,
    this.popupDialogBuilder,
    this.onBeforeChange,
    this.maxWidth,
    this.maxHeight,
    this.imageQuality,
    this.preferredCameraDevice = CameraDevice.rear,
    this.maxDuration,
    this.requestFullMetadata = true,
  }) : super(key: key);

  void _onImageButtonPressed(BuildContext context, ImageSource source) async {
    final picker = ImagePicker();

    try {
      final pickedFile = await picker.pickImage(
        source: source,
        maxHeight: maxHeight,
        maxWidth: maxWidth,
        imageQuality: imageQuality,
        preferredCameraDevice: preferredCameraDevice,
        requestFullMetadata: requestFullMetadata,
      );

      if (pickedFile != null) {
        final imageFile = value.copyWith(
          image: File(pickedFile.path),
          xFile: pickedFile,
        );

        onChanged(await onBeforeChange?.call(context, imageFile) ??
            await _onBeforeChange(imageFile));
      }
    } catch (e) {
      errorPickBuilder?.call(source, context: context);
    }
  }

  // void _onVideoButtonPressed(BuildContext context, ImageSource source) async {
  //   final picker = ImagePicker();
  //
  //   try {
  //     final pickedFile = await picker.pickVideo(
  //       source: source,
  //       maxDuration: maxDuration,
  //       preferredCameraDevice: preferredCameraDevice,
  //     );
  //
  //     if (pickedFile != null) {
  //       final imageFile = value.copyWith(image: File(pickedFile.path));
  //
  //       onChanged(await onBeforeChange?.call(context, imageFile) ??
  //           await _onBeforeChange(imageFile));
  //     }
  //   } catch (e) {
  //     errorPickBuilder?.call(source, context: context);
  //   }
  // }

  Future<ImageFile> _onBeforeChange(ImageFile image) => Future.value(image);

  void _buildPopupMenu(BuildContext context) {
    if (popupDialogBuilder != null) {
      popupDialogBuilder?.call(context, _onImageButtonPressed);
      return;
    }

    showModalBottomSheet<void>(
      isScrollControlled: true,
      context: context,
      builder: (context) => Row(
        children: <Widget>[
          Expanded(
              flex: 3,
              child: SafeArea(
                child: Column(
                  mainAxisSize: MainAxisSize.min,
                  crossAxisAlignment: CrossAxisAlignment.stretch,
                  children: <Widget>[
                    ListTile(
                      leading: const Icon(Icons.photo_camera),
                      title: const Text('Take photo'),
                      onTap: () {
                        Navigator.of(context).pop();
                        _onImageButtonPressed(
                          context,
                          ImageSource.camera,
                        );
                      },
                    ),
                    ListTile(
                      leading: const Icon(Icons.photo),
                      title: const Text('Choose from library'),
                      onTap: () {
                        Navigator.of(context).pop();
                        _onImageButtonPressed(
                          context,
                          ImageSource.gallery,
                        );
                      },
                    ),
                    // ListTile(
                    //   leading: Icon(Icons.video_call),
                    //   title: Text('Take video'),
                    //   onTap: () {
                    //     Navigator.of(context).pop();
                    //     _onVideoButtonPressed(
                    //       context,
                    //       ImageSource.camera,
                    //     );
                    //   },
                    // ),
                    // ListTile(
                    //   leading: Icon(Icons.video_call),
                    //   title: Text('Choose video from library'),
                    //   onTap: () {
                    //     Navigator.of(context).pop();
                    //     _onVideoButtonPressed(
                    //       context,
                    //       ImageSource.gallery,
                    //     );
                    //   },
                    // ),
                    ListTile(
                      leading: const Icon(Icons.clear),
                      title: const Text('Cancel'),
                      onTap: Navigator.of(context).pop,
                    )
                  ],
                ),
              )),
        ],
      ),
    );
  }

  void _onConfirm() => onChanged(null);

  void _handleDelete(BuildContext context) {
    if (deleteDialogBuilder != null) {
      deleteDialogBuilder?.call(context, _onConfirm);
      return;
    }

    showDialog<void>(
      context: context,
      builder: (BuildContext context) {
        return AlertDialog(
          title: const Text("Delete image"),
          content: const Text("This action could not be undone"),
          actions: [
            TextButton(
              child: const Text("CLOSE"),
              onPressed: () => Navigator.of(context).pop(),
            ),
            TextButton(
              child: const Text("CONFIRM"),
              onPressed: () {
                _onConfirm();
                Navigator.of(context).pop();
              },
            ),
          ],
        );
      },
    );
  }

  Widget _buildImage(BuildContext context) {
    return Container(
      clipBehavior: Clip.antiAlias,
      decoration: imageContainerDecoration ??
          BoxDecoration(
            borderRadius: BorderRadius.circular(6),
          ),
      child: imageBuilder?.call(value, () => _handleDelete(context),
              () => _buildPopupMenu(context)) ??
          Column(
            mainAxisAlignment: MainAxisAlignment.start,
            children: <Widget>[
              imageViewBuilder?.call(value) ??
                  SizedBox(
                    height: 250,
                    child: _ImageView(image: value),
                  ),
              if (enabled)
                Row(
                  mainAxisAlignment: MainAxisAlignment.end,
                  children: <Widget>[
                    IconButton(
                      onPressed: () => _buildPopupMenu(context),
                      icon: editIcon ?? const Icon(Icons.edit),
                    ),
                    const SizedBox(width: 8),
                    IconButton(
                      onPressed: () => _handleDelete(context),
                      icon: deleteIcon ?? const Icon(Icons.delete),
                    )
                  ],
                )
            ],
          ),
    );
  }

  Widget _buildInput(BuildContext context) {
    return inputBuilder?.call(() => _buildPopupMenu(context)) ??
        OutlinedButton.icon(
          onPressed: () => _buildPopupMenu(context),
          icon: const Icon(Icons.add, color: Color(0xFF00A7E1)),
          label: const Text('Pick image'),
        );
  }

  @override
  Widget build(BuildContext context) {
    return InputDecorator(
      decoration: decoration,
      child: value.isNotEmpty ? _buildImage(context) : _buildInput(context),
    );
  }
}

class _ImageView extends StatelessWidget {
  final ImageFile image;

  const _ImageView({Key? key, required this.image}) : super(key: key);

  @override
  Widget build(BuildContext context) {
    final imageFile = image.image;

    if (!kIsWeb && imageFile != null) {
      return Image.file(imageFile, fit: BoxFit.cover);
    }

    if (kIsWeb && image.xFile != null) {
      return FutureBuilder<Uint8List>(
        future: image.xFile!.readAsBytes(),
        builder: (context, snapshot) {
          if (snapshot.hasData) {
            return Image.memory(snapshot.data!);
          } else {
            return const Offstage();
          }
        },
      );
    }

    final localImage = image.localImage;
    if (localImage != null && !kIsWeb) {
      final file = File(localImage);
      return Image.memory(file.readAsBytesSync(), fit: BoxFit.cover);
    }

    final imageUrl = image.imageUrl;
    if (imageUrl != null) {
      return Image.network(imageUrl);
    }
=======
// ignore_for_file: use_build_context_synchronously

library reactive_image_picker;
>>>>>>> f5348dd9

export 'src/reactive_image_picker.dart';
export 'src/image_file.dart';
export 'src/image_picker_widget.dart';
export 'src/image_view.dart';
export 'src/selected_file_view.dart';
export 'src/video_view.dart';
export 'src/widget_popup_dialog.dart';<|MERGE_RESOLUTION|>--- conflicted
+++ resolved
@@ -1,521 +1,6 @@
-<<<<<<< HEAD
-library reactive_image_picker;
-
-import 'dart:io';
-
-import 'package:flutter/foundation.dart';
-import 'package:flutter/material.dart';
-import 'package:image_picker/image_picker.dart';
-import 'package:reactive_forms/reactive_forms.dart';
-
-import 'image_file.dart';
-
-export 'package:image_picker/image_picker.dart';
-
-typedef ImageViewBuilder = Widget Function(ImageFile image);
-
-typedef ImageBuilder = Widget Function(
-    ImageFile image, VoidCallback handleDelete, VoidCallback selectImage);
-
-typedef InputButtonBuilder = Widget Function(VoidCallback onPressed);
-
-typedef ErrorPickBuilder = void Function(ImageSource source,
-    {BuildContext context});
-
-typedef DeleteDialogBuilder = void Function(
-    BuildContext context, VoidCallback onConfirm);
-
-typedef PopupDialogBuilder = void Function(
-  BuildContext context,
-  ImagePickCallback pickImage,
-);
-
-typedef OnBeforeChangeCallback = Future<ImageFile> Function(
-    BuildContext context, ImageFile image);
-
-enum ImagePickerMode { image, video, multiImage }
-
-typedef ImagePickCallback = void Function(
-    BuildContext context, ImageSource source);
-
-/// A [ReactiveImagePicker] that contains a [DropdownSearch].
-///
-/// This is a convenience widget that wraps a [DropdownSearch] widget in a
-/// [ReactiveImagePicker].
-///
-/// A [ReactiveForm] ancestor is required.
-///
-class ReactiveImagePicker extends ReactiveFormField<ImageFile, ImageFile> {
-  /// Creates a [ReactiveImagePicker] that contains a [DropdownSearch].
-  ///
-  /// Can optionally provide a [formControl] to bind this widget to a control.
-  ///
-  /// Can optionally provide a [formControlName] to bind this ReactiveFormField
-  /// to a [FormControl].
-  ///
-  /// Must provide one of the arguments [formControl] or a [formControlName],
-  /// but not both at the same time.
-  ///
-  /// Can optionally provide a [validationMessages] argument to customize a
-  /// message for different kinds of validation errors.
-  ///
-  /// Can optionally provide a [valueAccessor] to set a custom value accessors.
-  /// See [ControlValueAccessor].
-  ///
-  /// Can optionally provide a [showErrors] function to customize when to show
-  /// validation messages. Reactive Widgets make validation messages visible
-  /// when the control is INVALID and TOUCHED, this behavior can be customized
-  /// in the [showErrors] function.
-  ///
-  /// ### Example:
-  /// Binds a text field.
-  /// ```
-  /// final form = fb.group({'email': Validators.required});
-  ///
-  /// ReactiveUpload(
-  ///   formControlName: 'image',
-  /// ),
-  ///
-  /// ```
-  ///
-  /// Binds a text field directly with a *FormControl*.
-  /// ```
-  /// final form = fb.group({'image': Validators.required});
-  ///
-  /// ReactiveUpload(
-  ///   formControl: form.control('image'),
-  /// ),
-  ///
-  /// ```
-  ///
-  /// Customize validation messages
-  /// ```dart
-  /// ReactiveUpload(
-  ///   formControlName: 'image',
-  ///   validationMessages: {
-  ///     ValidationMessage.required: 'The image must not be empty',
-  ///   }
-  /// ),
-  /// ```
-  ///
-  /// Customize when to show up validation messages.
-  /// ```dart
-  /// ReactiveUpload(
-  ///   formControlName: 'image',
-  ///   showErrors: (control) => control.invalid && control.touched && control.dirty,
-  /// ),
-  /// ```
-  ///
-  /// For documentation about the various parameters, see the [ImagePicker] class
-  /// and [ImagePicker], the constructor.
-  ReactiveImagePicker({
-    Key? key,
-    String? formControlName,
-    FormControl<ImageFile>? formControl,
-    Map<String, ValidationMessageFunction>? validationMessages,
-    ControlValueAccessor<ImageFile, ImageFile>? valueAccessor,
-    ShowErrorsFunction? showErrors,
-    InputDecoration? decoration,
-    InputButtonBuilder? inputBuilder,
-    ImageViewBuilder? imageViewBuilder,
-    ImageBuilder? imageBuilder,
-    DeleteDialogBuilder? deleteDialogBuilder,
-    ErrorPickBuilder? errorPickBuilder,
-    PopupDialogBuilder? popupDialogBuilder,
-    BoxDecoration? imageContainerDecoration,
-    OnBeforeChangeCallback? onBeforeChange,
-    Widget? editIcon,
-    Widget? deleteIcon,
-    bool enabled = true,
-    double? maxWidth,
-    double? maxHeight,
-    int? imageQuality,
-    CameraDevice preferredCameraDevice = CameraDevice.rear,
-    Duration? maxDuration,
-    double disabledOpacity = 0.5,
-    // ImagePickerMode mode = ImagePickerMode.image,
-  }) : super(
-          key: key,
-          formControl: formControl,
-          formControlName: formControlName,
-          valueAccessor: valueAccessor,
-          showErrors: showErrors,
-          validationMessages: _validationMessages(validationMessages),
-          builder: (field) {
-            final InputDecoration effectiveDecoration = (decoration ??
-                    const InputDecoration())
-                .applyDefaults(Theme.of(field.context).inputDecorationTheme);
-
-            return Listener(
-              onPointerDown: (_) => field.control.markAsTouched(),
-              child: IgnorePointer(
-                ignoring: !field.control.enabled,
-                child: Opacity(
-                  opacity: field.control.enabled ? 1 : disabledOpacity,
-                  child: ImagePickerWidget(
-                    imageViewBuilder: imageViewBuilder,
-                    imageBuilder: imageBuilder,
-                    popupDialogBuilder: popupDialogBuilder,
-                    onBeforeChange: onBeforeChange,
-                    errorPickBuilder: errorPickBuilder ??
-                        (source, {BuildContext? context}) {
-                          if (source == ImageSource.camera) {
-                            field.control.setErrors(<String, Object>{
-                              ImageSource.camera.toString(): true,
-                            });
-                          }
-
-                          if (source == ImageSource.gallery) {
-                            field.control.setErrors(<String, Object>{
-                              ImageSource.gallery.toString(): true,
-                            });
-                          }
-                        },
-                    inputBuilder: inputBuilder,
-                    imageContainerDecoration: imageContainerDecoration,
-                    deleteDialogBuilder: deleteDialogBuilder,
-                    editIcon: editIcon,
-                    deleteIcon: deleteIcon,
-                    decoration: effectiveDecoration.copyWith(
-                        errorText: field.errorText),
-                    onChanged: field.didChange,
-                    value: field.value ?? const ImageFile(),
-                    maxHeight: maxHeight,
-                    maxWidth: maxWidth,
-                    imageQuality: imageQuality,
-                    preferredCameraDevice: preferredCameraDevice,
-                    maxDuration: maxDuration,
-                  ),
-                ),
-              ),
-            );
-          },
-        );
-
-  static Map<String, ValidationMessageFunction>? _validationMessages(
-    Map<String, ValidationMessageFunction>? validationMessages,
-  ) {
-    final error = validationMessages ?? {};
-
-    if (error.containsKey(ImageSource.camera.toString()) != true) {
-      error.addEntries([
-        MapEntry(ImageSource.camera.toString(),
-            (_) => 'Error while taking image from camera')
-      ]);
-    }
-
-    if (error.containsKey(ImageSource.gallery.toString()) != true) {
-      error.addEntries([
-        MapEntry(ImageSource.gallery.toString(),
-            (_) => 'Error while taking image from gallery')
-      ]);
-    }
-
-    return error;
-  }
-}
-
-class ImagePickerWidget extends StatelessWidget {
-  final InputDecoration decoration;
-  final OnBeforeChangeCallback? onBeforeChange;
-  final BoxDecoration? imageContainerDecoration;
-  final Widget? editIcon;
-  final Widget? deleteIcon;
-  final InputButtonBuilder? inputBuilder;
-  final ImageViewBuilder? imageViewBuilder;
-  final ImageBuilder? imageBuilder;
-  final DeleteDialogBuilder? deleteDialogBuilder;
-  final ErrorPickBuilder? errorPickBuilder;
-  final PopupDialogBuilder? popupDialogBuilder;
-  final ImageFile value;
-  final bool enabled;
-  final double? maxWidth;
-  final double? maxHeight;
-  final int? imageQuality;
-  final CameraDevice preferredCameraDevice;
-  final ValueChanged<ImageFile?> onChanged;
-  final Duration? maxDuration;
-  final bool requestFullMetadata;
-
-  // final ImagePickerMode mode;
-
-  const ImagePickerWidget({
-    Key? key,
-    required this.value,
-    this.enabled = true,
-    required this.onChanged,
-    required this.decoration,
-    this.imageViewBuilder,
-    this.imageBuilder,
-    this.inputBuilder,
-    this.imageContainerDecoration,
-    this.editIcon,
-    this.deleteIcon,
-    this.deleteDialogBuilder,
-    this.errorPickBuilder,
-    this.popupDialogBuilder,
-    this.onBeforeChange,
-    this.maxWidth,
-    this.maxHeight,
-    this.imageQuality,
-    this.preferredCameraDevice = CameraDevice.rear,
-    this.maxDuration,
-    this.requestFullMetadata = true,
-  }) : super(key: key);
-
-  void _onImageButtonPressed(BuildContext context, ImageSource source) async {
-    final picker = ImagePicker();
-
-    try {
-      final pickedFile = await picker.pickImage(
-        source: source,
-        maxHeight: maxHeight,
-        maxWidth: maxWidth,
-        imageQuality: imageQuality,
-        preferredCameraDevice: preferredCameraDevice,
-        requestFullMetadata: requestFullMetadata,
-      );
-
-      if (pickedFile != null) {
-        final imageFile = value.copyWith(
-          image: File(pickedFile.path),
-          xFile: pickedFile,
-        );
-
-        onChanged(await onBeforeChange?.call(context, imageFile) ??
-            await _onBeforeChange(imageFile));
-      }
-    } catch (e) {
-      errorPickBuilder?.call(source, context: context);
-    }
-  }
-
-  // void _onVideoButtonPressed(BuildContext context, ImageSource source) async {
-  //   final picker = ImagePicker();
-  //
-  //   try {
-  //     final pickedFile = await picker.pickVideo(
-  //       source: source,
-  //       maxDuration: maxDuration,
-  //       preferredCameraDevice: preferredCameraDevice,
-  //     );
-  //
-  //     if (pickedFile != null) {
-  //       final imageFile = value.copyWith(image: File(pickedFile.path));
-  //
-  //       onChanged(await onBeforeChange?.call(context, imageFile) ??
-  //           await _onBeforeChange(imageFile));
-  //     }
-  //   } catch (e) {
-  //     errorPickBuilder?.call(source, context: context);
-  //   }
-  // }
-
-  Future<ImageFile> _onBeforeChange(ImageFile image) => Future.value(image);
-
-  void _buildPopupMenu(BuildContext context) {
-    if (popupDialogBuilder != null) {
-      popupDialogBuilder?.call(context, _onImageButtonPressed);
-      return;
-    }
-
-    showModalBottomSheet<void>(
-      isScrollControlled: true,
-      context: context,
-      builder: (context) => Row(
-        children: <Widget>[
-          Expanded(
-              flex: 3,
-              child: SafeArea(
-                child: Column(
-                  mainAxisSize: MainAxisSize.min,
-                  crossAxisAlignment: CrossAxisAlignment.stretch,
-                  children: <Widget>[
-                    ListTile(
-                      leading: const Icon(Icons.photo_camera),
-                      title: const Text('Take photo'),
-                      onTap: () {
-                        Navigator.of(context).pop();
-                        _onImageButtonPressed(
-                          context,
-                          ImageSource.camera,
-                        );
-                      },
-                    ),
-                    ListTile(
-                      leading: const Icon(Icons.photo),
-                      title: const Text('Choose from library'),
-                      onTap: () {
-                        Navigator.of(context).pop();
-                        _onImageButtonPressed(
-                          context,
-                          ImageSource.gallery,
-                        );
-                      },
-                    ),
-                    // ListTile(
-                    //   leading: Icon(Icons.video_call),
-                    //   title: Text('Take video'),
-                    //   onTap: () {
-                    //     Navigator.of(context).pop();
-                    //     _onVideoButtonPressed(
-                    //       context,
-                    //       ImageSource.camera,
-                    //     );
-                    //   },
-                    // ),
-                    // ListTile(
-                    //   leading: Icon(Icons.video_call),
-                    //   title: Text('Choose video from library'),
-                    //   onTap: () {
-                    //     Navigator.of(context).pop();
-                    //     _onVideoButtonPressed(
-                    //       context,
-                    //       ImageSource.gallery,
-                    //     );
-                    //   },
-                    // ),
-                    ListTile(
-                      leading: const Icon(Icons.clear),
-                      title: const Text('Cancel'),
-                      onTap: Navigator.of(context).pop,
-                    )
-                  ],
-                ),
-              )),
-        ],
-      ),
-    );
-  }
-
-  void _onConfirm() => onChanged(null);
-
-  void _handleDelete(BuildContext context) {
-    if (deleteDialogBuilder != null) {
-      deleteDialogBuilder?.call(context, _onConfirm);
-      return;
-    }
-
-    showDialog<void>(
-      context: context,
-      builder: (BuildContext context) {
-        return AlertDialog(
-          title: const Text("Delete image"),
-          content: const Text("This action could not be undone"),
-          actions: [
-            TextButton(
-              child: const Text("CLOSE"),
-              onPressed: () => Navigator.of(context).pop(),
-            ),
-            TextButton(
-              child: const Text("CONFIRM"),
-              onPressed: () {
-                _onConfirm();
-                Navigator.of(context).pop();
-              },
-            ),
-          ],
-        );
-      },
-    );
-  }
-
-  Widget _buildImage(BuildContext context) {
-    return Container(
-      clipBehavior: Clip.antiAlias,
-      decoration: imageContainerDecoration ??
-          BoxDecoration(
-            borderRadius: BorderRadius.circular(6),
-          ),
-      child: imageBuilder?.call(value, () => _handleDelete(context),
-              () => _buildPopupMenu(context)) ??
-          Column(
-            mainAxisAlignment: MainAxisAlignment.start,
-            children: <Widget>[
-              imageViewBuilder?.call(value) ??
-                  SizedBox(
-                    height: 250,
-                    child: _ImageView(image: value),
-                  ),
-              if (enabled)
-                Row(
-                  mainAxisAlignment: MainAxisAlignment.end,
-                  children: <Widget>[
-                    IconButton(
-                      onPressed: () => _buildPopupMenu(context),
-                      icon: editIcon ?? const Icon(Icons.edit),
-                    ),
-                    const SizedBox(width: 8),
-                    IconButton(
-                      onPressed: () => _handleDelete(context),
-                      icon: deleteIcon ?? const Icon(Icons.delete),
-                    )
-                  ],
-                )
-            ],
-          ),
-    );
-  }
-
-  Widget _buildInput(BuildContext context) {
-    return inputBuilder?.call(() => _buildPopupMenu(context)) ??
-        OutlinedButton.icon(
-          onPressed: () => _buildPopupMenu(context),
-          icon: const Icon(Icons.add, color: Color(0xFF00A7E1)),
-          label: const Text('Pick image'),
-        );
-  }
-
-  @override
-  Widget build(BuildContext context) {
-    return InputDecorator(
-      decoration: decoration,
-      child: value.isNotEmpty ? _buildImage(context) : _buildInput(context),
-    );
-  }
-}
-
-class _ImageView extends StatelessWidget {
-  final ImageFile image;
-
-  const _ImageView({Key? key, required this.image}) : super(key: key);
-
-  @override
-  Widget build(BuildContext context) {
-    final imageFile = image.image;
-
-    if (!kIsWeb && imageFile != null) {
-      return Image.file(imageFile, fit: BoxFit.cover);
-    }
-
-    if (kIsWeb && image.xFile != null) {
-      return FutureBuilder<Uint8List>(
-        future: image.xFile!.readAsBytes(),
-        builder: (context, snapshot) {
-          if (snapshot.hasData) {
-            return Image.memory(snapshot.data!);
-          } else {
-            return const Offstage();
-          }
-        },
-      );
-    }
-
-    final localImage = image.localImage;
-    if (localImage != null && !kIsWeb) {
-      final file = File(localImage);
-      return Image.memory(file.readAsBytesSync(), fit: BoxFit.cover);
-    }
-
-    final imageUrl = image.imageUrl;
-    if (imageUrl != null) {
-      return Image.network(imageUrl);
-    }
-=======
 // ignore_for_file: use_build_context_synchronously
 
 library reactive_image_picker;
->>>>>>> f5348dd9
 
 export 'src/reactive_image_picker.dart';
 export 'src/image_file.dart';
